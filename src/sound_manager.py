import pygame
import threading
import os
from pathlib import Path
<<<<<<< HEAD
from src.constants import (
    STEP_RIGHT, STEP_LEFT, JUMP, BEND,
    FORWARD, BACKWARD,
    JUMP_SOUND_MOVEMENTS
)
=======
from src.constants import STEP_RIGHT, STEP_LEFT, JUMP, BEND
import sys
>>>>>>> 5fbe221d


class SoundManager:
    """Manages sound playback for movement commands"""
    
    def __init__(self, volume=0.7):
        # Ensure pygame is initialized
        if not pygame.get_init():
            pygame.init()
        
        # Ensure pygame mixer is initialized
        if not pygame.mixer.get_init():
            pygame.mixer.init(frequency=44100)
        
        # Determine base path for resources
        if getattr(sys, 'frozen', False) and hasattr(sys, '_MEIPASS'):
            # Running in a PyInstaller bundle
            bundle_dir = Path(sys._MEIPASS)
        else:
            # Running as a normal script (adjust if your script is run from a different CWD)
            # Assuming moves_voices is in the project root, and script is run from project root
            # or that this file (sound_manager.py) is in src/ and moves_voices is at root
            # For direct script execution, if this file is src/sound_manager.py,
            # and moves_voices is at the project root:
            # bundle_dir = Path(__file__).parent.parent
            # For simplicity with PyInstaller, often easier if data files are relative to EXE.
            # If moves_voices is intended to be next to the script OR in CWD for script:
            bundle_dir = Path(".")


        # Sound file paths
        self.sound_dir = bundle_dir / "moves_voices"
        
        # Set volume (0.0 to 1.0)
        self.volume = min(1.0, max(0.0, volume))  # Clamp between 0 and 1
        pygame.mixer.music.set_volume(self.volume)
        
        # Load base sounds
        self.base_sounds = {
            STEP_LEFT: self._load_sound("left.mp3"),
            STEP_RIGHT: self._load_sound("right.mp3"),
            JUMP: self._load_sound("up.mp3"),  # Used for JUMP and FORWARD movements
            BEND: self._load_sound("down.mp3"),
            FORWARD: self._load_sound("forward.mp3"),
            BACKWARD: self._load_sound("backward.mp3")
        }
        
        # Create the full sounds dictionary with mappings
        self.sounds = {}
        
        # Add base sounds
        self.sounds.update(self.base_sounds)
        
        # Add FORWARD movements to use the "up" sound from JUMP
        for movement in JUMP_SOUND_MOVEMENTS:
            if movement != JUMP:  # JUMP is already in the base_sounds
                self.sounds[movement] = self.base_sounds[JUMP]
        
        # Print loaded sounds status
        for movement, sound in self.sounds.items():
            if sound:
                print(f"Loaded sound for: {movement}")
                # Set volume for each individual sound
                sound.set_volume(self.volume)
            else:
                print(f"Failed to load sound for: {movement}")
        
    def _load_sound(self, filename):
        """Load a sound file"""
        file_path = self.sound_dir / filename
        if not file_path.exists():
            print(f"Warning: Sound file not found: {file_path}")
            return None
        
        try:
            return pygame.mixer.Sound(str(file_path))
        except pygame.error as e:
            print(f"Error loading sound {filename}: {e}")
            return None
    
    def play_movement_sound(self, movement_type):
        """Play sound for the given movement type at 2x speed, non-blocking
        
        Args:
            movement_type: The type of movement (STEP_LEFT, STEP_RIGHT, etc)
        """
        # Get the appropriate sound
        if movement_type in self.sounds and self.sounds[movement_type]:
            # Play sound in a separate thread to not block main program
            threading.Thread(
                target=self._play_sound, 
                args=(self.sounds[movement_type],), 
                daemon=True
            ).start()
        else:
            print(f"No sound available for movement: {movement_type}")
    
    def _play_sound(self, sound):
        """Play a sound at 2x speed"""
        try:
            # In pygame, we can't directly set the playback speed
            # Instead, we need to create a channel and play the sound there
            
            # Get an available channel
            channel = pygame.mixer.find_channel(True)
            if channel:
                # Set the channel's playback speed - using pygame 2.0+ features if available
                try:
                    # This is the 2x speed setting
                    # Note: Not all pygame versions support this directly
                    if hasattr(channel, 'set_source_frequency'):
                        # For newer pygame versions
                        original_freq = 44100  # Standard frequency
                        channel.set_source_frequency(original_freq * 2)  # Double speed (2x)
                    
                    # Play the sound on this channel
                    channel.play(sound)
                except (AttributeError, NotImplementedError):
                    # Fallback for older pygame versions that don't support frequency manipulation
                    sound.play()
                    print("2x speed not supported in this pygame version, playing at normal speed")
            else:
                # Fallback if no channel is available
                sound.play()
        except Exception as e:
            print(f"Error playing sound: {e}")
            # Fallback - just play the sound normally
            try:
                sound.play()
            except:
                pass 
    
    def set_volume(self, volume):
        """Set the volume for sound playback
        
        Args:
            volume: Volume level between 0.0 and 1.0
        """
        self.volume = min(1.0, max(0.0, volume))  # Clamp between 0 and 1
        pygame.mixer.music.set_volume(self.volume)
        
        # Also update volume for all loaded sounds
        for sound in self.sounds.values():
            if sound:
                sound.set_volume(self.volume) <|MERGE_RESOLUTION|>--- conflicted
+++ resolved
@@ -2,16 +2,13 @@
 import threading
 import os
 from pathlib import Path
-<<<<<<< HEAD
 from src.constants import (
     STEP_RIGHT, STEP_LEFT, JUMP, BEND,
     FORWARD, BACKWARD,
     JUMP_SOUND_MOVEMENTS
 )
-=======
-from src.constants import STEP_RIGHT, STEP_LEFT, JUMP, BEND
 import sys
->>>>>>> 5fbe221d
+
 
 
 class SoundManager:
