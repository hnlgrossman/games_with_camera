--- conflicted
+++ resolved
@@ -1,10 +1,5 @@
-import os
 from config import MovementConfig
 from movement_detector import MovementDetector
-<<<<<<< HEAD
-from src.constants import STEP_LEFT, STEP_RIGHT, FORWARD, BACKWARD, JUMP, BEND
-=======
->>>>>>> 5fbe221d
 from triggers import trigger_left, trigger_right, trigger_up, trigger_down
 from typing import Dict, Any
 import logging
@@ -16,25 +11,6 @@
 def movement_callback(movement: str, data: Dict[str, Any]) -> None:
     """Callback function for movement detection"""
     logger = logging.getLogger('MovementCallback')
-<<<<<<< HEAD
-    if movement == STEP_RIGHT:
-        trigger_right()
-        logger.info("right_move")
-    elif movement == STEP_LEFT:
-        trigger_left()
-        logger.info("left_move")
-    elif movement == FORWARD or movement == JUMP:
-        trigger_up()
-        logger.info("forward_move")
-    elif movement == BACKWARD or movement == BEND:
-        trigger_down()
-        logger.info("backward_move")
-
-
-def main():
-    print(os.getenv("APP_NAME"))
-    # Create config with log file path
-=======
     if movement == "step_right":
         trigger_right()
         logger.info("right_move")
@@ -72,20 +48,13 @@
     # selected_camera_index, sound_enabled_choice = user_choices
 
     # Create config with user's choices from the welcome screen
->>>>>>> 5fbe221d
     config = MovementConfig(
         # camera_index=selected_camera_index,      # MODIFIED: Use selected camera
         # sound_enabled=sound_enabled_choice,  # MODIFIED: Use selected sound preference
         camera_index=0,      # MODIFIED: Use selected camera
         sound_enabled=True,  # MODIFIED: Use selected sound preference
         # log_file_path="C:/projects/games_with_camera/moves_logs/multi jump.log",  # Log file will be created in the specified directory
-<<<<<<< HEAD
-        sound_enabled=True,
-        sound_volume=0.7,
-        app_name=os.getenv("APP_NAME")
-=======
         sound_volume=0.7 # Default sound volume, not configured by welcome screen currently
->>>>>>> 5fbe221d
     )
     # Set up logging first
     setup_logging(config.log_file_path, debug=True)
@@ -98,17 +67,17 @@
         useCamera=False,
         callback=movement_callback,
         isTest=False,
-        debug=True
+        debug=False
     )
     
-    # video_path = "recorded_setions/rec_20250512_213129.mp4"
-    # video_path = "src/tests/moves_videos/jump_and_fast_left.mp4"
-    # video_path = "src/tests/moves_videos/test_1.mp4"
-    # video_path = "src/tests/moves_videos/jump.mp4"
-    # video_path = "src/tests/moves_videos/multy_jump_2.mp4"
-    # video_path = "src/tests/moves_videos/multy_bend_2.mp4"
-    video_path = "src/tests/moves_videos/dance_map.mp4"
-    # video_path = "src/tests/moves_videos/check-z-with-jump.mp4"
+    # video_path = "C:/projects/games_with_camera/recorded_setions/rec_20250512_213129.mp4"
+    # video_path = "C:/projects/games_with_camera/src/tests/moves_videos/jump_and_fast_left.mp4"
+    # video_path = "C:/projects/games_with_camera/src/tests/moves_videos/test_1.mp4"
+    # video_path = "C:/projects/games_with_camera/src/tests/moves_videos/jump.mp4"
+    # video_path = "C:/projects/games_with_camera/src/tests/moves_videos/multy_jump_2.mp4"
+    # video_path = "C:/projects/games_with_camera/src/tests/moves_videos/multy_bend_2.mp4"
+    video_path = "C:/projects/games_with_camera/src/tests/moves_videos/mix_2.mp4"
+    # video_path = "C:/projects/games_with_camera/src/tests/moves_videos/check-z-with-jump.mp4"
     
     try:
         logger.info("Main logger: Calling detector.start_camera()")
